.DEFAULT_GOAL := help
.PHONY: test system-deps dev-deps deps style lint install help docs

help:
	@grep -E '^[a-zA-Z_-]+:.*?## .*$$' $(MAKEFILE_LIST) | sort | awk 'BEGIN {FS = ":.*?## "}; {printf "\033[36m%-30s\033[0m %s\n", $$1, $$2}'

target_dirs := tests TTS notebooks recipes

test_all:	## run tests and don't stop on an error.
	nosetests --with-cov -cov  --cover-erase --cover-package TTS tests --nologcapture --with-id
	./run_bash_tests.sh

test:	## run tests.
	nosetests -x --with-cov -cov  --cover-erase --cover-package TTS tests --nologcapture --with-id

test_vocoder:	## run vocoder tests.
	nosetests tests.vocoder_tests -x --with-cov -cov  --cover-erase --cover-package TTS tests.vocoder_tests --nologcapture --with-id

test_tts:	## run tts tests.
	nosetests tests.tts_tests -x --with-cov -cov  --cover-erase --cover-package TTS tests.tts_tests --nologcapture --with-id

test_aux:	## run aux tests.
	nosetests tests.aux_tests -x --with-cov -cov  --cover-erase --cover-package TTS tests.aux_tests --nologcapture --with-id
	./run_bash_tests.sh

test_zoo:	## run zoo tests.
	nosetests tests.zoo_tests -x --with-cov -cov  --cover-erase --cover-package TTS tests.zoo_tests --nologcapture --with-id

<<<<<<< HEAD
inference_tests: ## run inference tests.
	nosetests tests.inference_tests -x --with-cov -cov  --cover-erase --cover-package TTS tests.inference_tests --nologcapture --with-id	
=======
data_tests:	## run data tests.
	nosetests tests.data_tests -x --with-cov -cov  --cover-erase --cover-package TTS tests.data_tests --nologcapture --with-id
>>>>>>> 28a74649

test_failed:  ## only run tests failed the last time.
	nosetests -x --with-cov -cov  --cover-erase --cover-package TTS tests --nologcapture --failed

style:	## update code style.
	black ${target_dirs}
	isort ${target_dirs}

lint:	## run pylint linter.
	pylint ${target_dirs}

system-deps:	## install linux system deps
	sudo apt-get install -y libsndfile1-dev

dev-deps:  ## install development deps
	pip install -r requirements.dev.txt

doc-deps:  ## install docs dependencies
	pip install -r docs/requirements.txt

build-docs: ## build the docs
	cd docs && make clean && make build

hub-deps:  ## install deps for torch hub use
	pip install -r requirements.hub.txt

deps:	## install 🐸 requirements.
	pip install -r requirements.txt

install:	## install 🐸 TTS for development.
	pip install -e .[all]

docs:	## build the docs
	$(MAKE) -C docs clean && $(MAKE) -C docs html<|MERGE_RESOLUTION|>--- conflicted
+++ resolved
@@ -26,13 +26,11 @@
 test_zoo:	## run zoo tests.
 	nosetests tests.zoo_tests -x --with-cov -cov  --cover-erase --cover-package TTS tests.zoo_tests --nologcapture --with-id
 
-<<<<<<< HEAD
 inference_tests: ## run inference tests.
 	nosetests tests.inference_tests -x --with-cov -cov  --cover-erase --cover-package TTS tests.inference_tests --nologcapture --with-id	
-=======
+
 data_tests:	## run data tests.
 	nosetests tests.data_tests -x --with-cov -cov  --cover-erase --cover-package TTS tests.data_tests --nologcapture --with-id
->>>>>>> 28a74649
 
 test_failed:  ## only run tests failed the last time.
 	nosetests -x --with-cov -cov  --cover-erase --cover-package TTS tests --nologcapture --failed
