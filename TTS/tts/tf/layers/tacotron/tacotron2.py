import tensorflow as tf
from tensorflow import keras

from TTS.tts.tf.layers.tacotron.common_layers import Attention, Prenet
from TTS.tts.tf.utils.tf_utils import shape_list


# NOTE: linter has a problem with the current TF release
# pylint: disable=no-value-for-parameter
# pylint: disable=unexpected-keyword-arg
class ConvBNBlock(keras.layers.Layer):
    def __init__(self, filters, kernel_size, activation, **kwargs):
<<<<<<< HEAD
        super(ConvBNBlock, self).__init__(**kwargs)
=======
        super().__init__(**kwargs)
>>>>>>> 3c0d1d06
        self.convolution1d = keras.layers.Conv1D(filters, kernel_size, padding="same", name="convolution1d")
        self.batch_normalization = keras.layers.BatchNormalization(
            axis=2, momentum=0.90, epsilon=1e-5, name="batch_normalization"
        )
        self.dropout = keras.layers.Dropout(rate=0.5, name="dropout")
        self.activation = keras.layers.Activation(activation, name="activation")

    def call(self, x, training=None):
        o = self.convolution1d(x)
        o = self.batch_normalization(o, training=training)
        o = self.activation(o)
        o = self.dropout(o, training=training)
        return o


class Postnet(keras.layers.Layer):
    def __init__(self, output_filters, num_convs, **kwargs):
        super().__init__(**kwargs)
        self.convolutions = []
        self.convolutions.append(ConvBNBlock(512, 5, "tanh", name="convolutions_0"))
        for idx in range(1, num_convs - 1):
            self.convolutions.append(ConvBNBlock(512, 5, "tanh", name=f"convolutions_{idx}"))
        self.convolutions.append(ConvBNBlock(output_filters, 5, "linear", name=f"convolutions_{idx+1}"))

    def call(self, x, training=None):
        o = x
        for layer in self.convolutions:
            o = layer(o, training=training)
        return o


class Encoder(keras.layers.Layer):
    def __init__(self, output_input_dim, **kwargs):
        super().__init__(**kwargs)
        self.convolutions = []
        for idx in range(3):
            self.convolutions.append(ConvBNBlock(output_input_dim, 5, "relu", name=f"convolutions_{idx}"))
        self.lstm = keras.layers.Bidirectional(
            keras.layers.LSTM(output_input_dim // 2, return_sequences=True, use_bias=True), name="lstm"
        )

    def call(self, x, training=None):
        o = x
        for layer in self.convolutions:
            o = layer(o, training=training)
        o = self.lstm(o)
        return o


class Decoder(keras.layers.Layer):
    # pylint: disable=unused-argument
    def __init__(
        self,
        frame_dim,
        r,
        attn_type,
        use_attn_win,
        attn_norm,
        prenet_type,
        prenet_dropout,
        use_forward_attn,
        use_trans_agent,
        use_forward_attn_mask,
        use_location_attn,
        attn_K,
        separate_stopnet,
        speaker_emb_dim,
        enable_tflite,
        **kwargs,
    ):
<<<<<<< HEAD
        super(Decoder, self).__init__(**kwargs)
=======
        super().__init__(**kwargs)
>>>>>>> 3c0d1d06
        self.frame_dim = frame_dim
        self.r_init = tf.constant(r, dtype=tf.int32)
        self.r = tf.constant(r, dtype=tf.int32)
        self.output_dim = r * self.frame_dim
        self.separate_stopnet = separate_stopnet
        self.enable_tflite = enable_tflite

        # layer constants
        self.max_decoder_steps = tf.constant(1000, dtype=tf.int32)
        self.stop_thresh = tf.constant(0.5, dtype=tf.float32)

        # model dimensions
        self.query_dim = 1024
        self.decoder_rnn_dim = 1024
        self.prenet_dim = 256
        self.attn_dim = 128
        self.p_attention_dropout = 0.1
        self.p_decoder_dropout = 0.1

        self.prenet = Prenet(prenet_type, prenet_dropout, [self.prenet_dim, self.prenet_dim], bias=False, name="prenet")
        self.attention_rnn = keras.layers.LSTMCell(
            self.query_dim,
            use_bias=True,
            name="attention_rnn",
        )
        self.attention_rnn_dropout = keras.layers.Dropout(0.5)

        # TODO: implement other attn options
        self.attention = Attention(
            attn_dim=self.attn_dim,
            use_loc_attn=True,
            loc_attn_n_filters=32,
            loc_attn_kernel_size=31,
            use_windowing=False,
            norm=attn_norm,
            use_forward_attn=use_forward_attn,
            use_trans_agent=use_trans_agent,
            use_forward_attn_mask=use_forward_attn_mask,
            name="attention",
        )
        self.decoder_rnn = keras.layers.LSTMCell(self.decoder_rnn_dim, use_bias=True, name="decoder_rnn")
        self.decoder_rnn_dropout = keras.layers.Dropout(0.5)
        self.linear_projection = keras.layers.Dense(self.frame_dim * r, name="linear_projection/linear_layer")
        self.stopnet = keras.layers.Dense(1, name="stopnet/linear_layer")

    def set_max_decoder_steps(self, new_max_steps):
        self.max_decoder_steps = tf.constant(new_max_steps, dtype=tf.int32)

    def set_r(self, new_r):
        self.r = tf.constant(new_r, dtype=tf.int32)
        self.output_dim = self.frame_dim * new_r

    def build_decoder_initial_states(self, batch_size, memory_dim, memory_length):
        zero_frame = tf.zeros([batch_size, self.frame_dim])
        zero_context = tf.zeros([batch_size, memory_dim])
        attention_rnn_state = self.attention_rnn.get_initial_state(batch_size=batch_size, dtype=tf.float32)
        decoder_rnn_state = self.decoder_rnn.get_initial_state(batch_size=batch_size, dtype=tf.float32)
        attention_states = self.attention.init_states(batch_size, memory_length)
        return zero_frame, zero_context, attention_rnn_state, decoder_rnn_state, attention_states

    def step(self, prenet_next, states, memory_seq_length=None, training=None):
        _, context_next, attention_rnn_state, decoder_rnn_state, attention_states = states
        attention_rnn_input = tf.concat([prenet_next, context_next], -1)
        attention_rnn_output, attention_rnn_state = self.attention_rnn(
            attention_rnn_input, attention_rnn_state, training=training
        )
        attention_rnn_output = self.attention_rnn_dropout(attention_rnn_output, training=training)
        context, attention, attention_states = self.attention(attention_rnn_output, attention_states, training=training)
        decoder_rnn_input = tf.concat([attention_rnn_output, context], -1)
        decoder_rnn_output, decoder_rnn_state = self.decoder_rnn(
            decoder_rnn_input, decoder_rnn_state, training=training
        )
        decoder_rnn_output = self.decoder_rnn_dropout(decoder_rnn_output, training=training)
        linear_projection_input = tf.concat([decoder_rnn_output, context], -1)
        output_frame = self.linear_projection(linear_projection_input, training=training)
        stopnet_input = tf.concat([decoder_rnn_output, output_frame], -1)
        stopnet_output = self.stopnet(stopnet_input, training=training)
        output_frame = output_frame[:, : self.r * self.frame_dim]
        states = (
            output_frame[:, self.frame_dim * (self.r - 1) :],
            context,
            attention_rnn_state,
            decoder_rnn_state,
            attention_states,
        )
        return output_frame, stopnet_output, states, attention

    def decode(self, memory, states, frames, memory_seq_length=None):
        B, _, _ = shape_list(memory)
        num_iter = shape_list(frames)[1] // self.r
        # init states
        frame_zero = tf.expand_dims(states[0], 1)
        frames = tf.concat([frame_zero, frames], axis=1)
        outputs = tf.TensorArray(dtype=tf.float32, size=num_iter)
        attentions = tf.TensorArray(dtype=tf.float32, size=num_iter)
        stop_tokens = tf.TensorArray(dtype=tf.float32, size=num_iter)
        # pre-computes
        self.attention.process_values(memory)
        prenet_output = self.prenet(frames, training=True)
        step_count = tf.constant(0, dtype=tf.int32)

        def _body(step, memory, prenet_output, states, outputs, stop_tokens, attentions):
            prenet_next = prenet_output[:, step]
            output, stop_token, states, attention = self.step(prenet_next, states, memory_seq_length)
            outputs = outputs.write(step, output)
            attentions = attentions.write(step, attention)
            stop_tokens = stop_tokens.write(step, stop_token)
            return step + 1, memory, prenet_output, states, outputs, stop_tokens, attentions

        _, memory, _, states, outputs, stop_tokens, attentions = tf.while_loop(
            lambda *arg: True,
            _body,
            loop_vars=(step_count, memory, prenet_output, states, outputs, stop_tokens, attentions),
            parallel_iterations=32,
            swap_memory=True,
            maximum_iterations=num_iter,
        )

        outputs = outputs.stack()
        attentions = attentions.stack()
        stop_tokens = stop_tokens.stack()
        outputs = tf.transpose(outputs, [1, 0, 2])
        attentions = tf.transpose(attentions, [1, 0, 2])
        stop_tokens = tf.transpose(stop_tokens, [1, 0, 2])
        stop_tokens = tf.squeeze(stop_tokens, axis=2)
        outputs = tf.reshape(outputs, [B, -1, self.frame_dim])
        return outputs, stop_tokens, attentions

    def decode_inference(self, memory, states):
        B, _, _ = shape_list(memory)
        # init states
        outputs = tf.TensorArray(dtype=tf.float32, size=0, clear_after_read=False, dynamic_size=True)
        attentions = tf.TensorArray(dtype=tf.float32, size=0, clear_after_read=False, dynamic_size=True)
        stop_tokens = tf.TensorArray(dtype=tf.float32, size=0, clear_after_read=False, dynamic_size=True)

        # pre-computes
        self.attention.process_values(memory)

        # iter vars
        stop_flag = tf.constant(False, dtype=tf.bool)
        step_count = tf.constant(0, dtype=tf.int32)

        def _body(step, memory, states, outputs, stop_tokens, attentions, stop_flag):
            frame_next = states[0]
            prenet_next = self.prenet(frame_next, training=False)
            output, stop_token, states, attention = self.step(prenet_next, states, None, training=False)
            stop_token = tf.math.sigmoid(stop_token)
            outputs = outputs.write(step, output)
            attentions = attentions.write(step, attention)
            stop_tokens = stop_tokens.write(step, stop_token)
            stop_flag = tf.greater(stop_token, self.stop_thresh)
            stop_flag = tf.reduce_all(stop_flag)
            return step + 1, memory, states, outputs, stop_tokens, attentions, stop_flag

        cond = lambda step, m, s, o, st, a, stop_flag: tf.equal(stop_flag, tf.constant(False, dtype=tf.bool))
        _, memory, states, outputs, stop_tokens, attentions, stop_flag = tf.while_loop(
            cond,
            _body,
            loop_vars=(step_count, memory, states, outputs, stop_tokens, attentions, stop_flag),
            parallel_iterations=32,
            swap_memory=True,
            maximum_iterations=self.max_decoder_steps,
        )

        outputs = outputs.stack()
        attentions = attentions.stack()
        stop_tokens = stop_tokens.stack()

        outputs = tf.transpose(outputs, [1, 0, 2])
        attentions = tf.transpose(attentions, [1, 0, 2])
        stop_tokens = tf.transpose(stop_tokens, [1, 0, 2])
        stop_tokens = tf.squeeze(stop_tokens, axis=2)
        outputs = tf.reshape(outputs, [B, -1, self.frame_dim])
        return outputs, stop_tokens, attentions

    def decode_inference_tflite(self, memory, states):
        """Inference with TF-Lite compatibility. It assumes
        batch_size is 1"""
        # init states
        # dynamic_shape is not supported in TFLite
        outputs = tf.TensorArray(
            dtype=tf.float32,
            size=self.max_decoder_steps,
            element_shape=tf.TensorShape([self.output_dim]),
            clear_after_read=False,
            dynamic_size=False,
        )
        # stop_flags = tf.TensorArray(dtype=tf.bool,
        #                          size=self.max_decoder_steps,
        #                          element_shape=tf.TensorShape(
        #                              []),
        #                          clear_after_read=False,
        #                          dynamic_size=False)
        attentions = ()
        stop_tokens = ()

        # pre-computes
        self.attention.process_values(memory)

        # iter vars
        stop_flag = tf.constant(False, dtype=tf.bool)
        step_count = tf.constant(0, dtype=tf.int32)

        def _body(step, memory, states, outputs, stop_flag):
            frame_next = states[0]
            prenet_next = self.prenet(frame_next, training=False)
            output, stop_token, states, _ = self.step(prenet_next, states, None, training=False)
            stop_token = tf.math.sigmoid(stop_token)
            stop_flag = tf.greater(stop_token, self.stop_thresh)
            stop_flag = tf.reduce_all(stop_flag)
            # stop_flags = stop_flags.write(step, tf.logical_not(stop_flag))

            outputs = outputs.write(step, tf.reshape(output, [-1]))
            return step + 1, memory, states, outputs, stop_flag

        cond = lambda step, m, s, o, stop_flag: tf.equal(stop_flag, tf.constant(False, dtype=tf.bool))
        step_count, memory, states, outputs, stop_flag = tf.while_loop(
            cond,
            _body,
            loop_vars=(step_count, memory, states, outputs, stop_flag),
            parallel_iterations=32,
            swap_memory=True,
            maximum_iterations=self.max_decoder_steps,
        )

        outputs = outputs.stack()
        outputs = tf.gather(outputs, tf.range(step_count))  # pylint: disable=no-value-for-parameter
        outputs = tf.expand_dims(outputs, axis=[0])
        outputs = tf.transpose(outputs, [1, 0, 2])
        outputs = tf.reshape(outputs, [1, -1, self.frame_dim])
        return outputs, stop_tokens, attentions

    def call(self, memory, states, frames=None, memory_seq_length=None, training=False):
        if training:
            return self.decode(memory, states, frames, memory_seq_length)
        if self.enable_tflite:
            return self.decode_inference_tflite(memory, states)
        return self.decode_inference(memory, states)<|MERGE_RESOLUTION|>--- conflicted
+++ resolved
@@ -10,11 +10,7 @@
 # pylint: disable=unexpected-keyword-arg
 class ConvBNBlock(keras.layers.Layer):
     def __init__(self, filters, kernel_size, activation, **kwargs):
-<<<<<<< HEAD
-        super(ConvBNBlock, self).__init__(**kwargs)
-=======
         super().__init__(**kwargs)
->>>>>>> 3c0d1d06
         self.convolution1d = keras.layers.Conv1D(filters, kernel_size, padding="same", name="convolution1d")
         self.batch_normalization = keras.layers.BatchNormalization(
             axis=2, momentum=0.90, epsilon=1e-5, name="batch_normalization"
@@ -85,11 +81,7 @@
         enable_tflite,
         **kwargs,
     ):
-<<<<<<< HEAD
-        super(Decoder, self).__init__(**kwargs)
-=======
         super().__init__(**kwargs)
->>>>>>> 3c0d1d06
         self.frame_dim = frame_dim
         self.r_init = tf.constant(r, dtype=tf.int32)
         self.r = tf.constant(r, dtype=tf.int32)
